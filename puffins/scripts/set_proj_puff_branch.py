#! /usr/bin/env python
"""Switch puffins to the git branch corresponding to a particular project."""
import argparse

from puffins.nb_utils import setup_puffins
<<<<<<< HEAD
=======

>>>>>>> c3426ffa

if __name__ == "__main__":
    parser = argparse.ArgumentParser(
        description="Checkout a particular projects' puffins branch")
    parser.add_argument(
        "branch_name",
        action="store",
        nargs="?",
        default="master",
        type=str,
        help="Name of the puffins git branch to be checked out.",
    )
    branch_name = parser.parse_args().branch_name
    setup_puffins(branch_name)<|MERGE_RESOLUTION|>--- conflicted
+++ resolved
@@ -3,10 +3,7 @@
 import argparse
 
 from puffins.nb_utils import setup_puffins
-<<<<<<< HEAD
-=======
 
->>>>>>> c3426ffa
 
 if __name__ == "__main__":
     parser = argparse.ArgumentParser(
