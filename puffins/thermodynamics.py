#! /usr/bin/env python
"""Thermodynamic quantities."""

import numpy as np
from scipy.optimize import brentq

from .constants import (
    C_P,
    C_PV,
    EPSILON,
    GRAV_EARTH,
    L_V,
    P0,
    R_D,
    R_V,
    REL_HUM,
)


def water_vapor_mixing_ratio(vapor_press, pressure, epsilon=EPSILON):
    """Water vapor mixing ratio.

    E.g. https://glossary.ametsoc.org/wiki/Mixing_ratio

    """
    return epsilon * vapor_press / (pressure - vapor_press)


def specific_humidity(mixing_ratio):
    """Specific humidity computed from water vapor mixing ratio.

    E.g. https://glossary.ametsoc.org/wiki/Specific_humidity

    """
    return mixing_ratio / (1. + mixing_ratio)


def sat_vap_press_tetens_kelvin(temp):
    """Saturation vapor pressure using Tetens equation.

    E.g. https://en.wikipedia.org/wiki/Tetens_equation

    Note: unlike original Tetens expression, temperature should be in Kelvin,
    NOT degrees Celsius.  And result has units Pa, not kPa as in original
    version.

    """
    a = 61.078
    b = 17.27
    c = 237.3 - 273.15
    return a * np.exp(b * (temp - 273.15) / (temp + c))


def saturation_mixing_ratio(pressure, sat_vap_press=None, temp=None,
                            epsilon=EPSILON):
    """Saturation mixing ratio."""
    if sat_vap_press is None:
        sat_vap_press = sat_vap_press_tetens_kelvin(temp)
    return water_vapor_mixing_ratio(sat_vap_press, pressure, epsilon=epsilon)


def saturation_specific_humidity(pressure, sat_vap_press=None, temp=None,
                                 epsilon=EPSILON):
    """Saturation specific humidity."""
    sat_mix_ratio = saturation_mixing_ratio(
        pressure, sat_vap_press=sat_vap_press, temp=temp, epsilon=epsilon)
    return specific_humidity(sat_mix_ratio)


def moist_static_energy(temp, height, spec_hum, c_p=C_P, grav=GRAV_EARTH,
                        l_v=L_V):
    """Moist static energy."""
<<<<<<< HEAD
    return c_p * temp + grav * height + l_v * spec_hum
=======
    return c_p * temp + grav * height * l_v * spec_hum
>>>>>>> 8ccb6092


def saturation_mse(temp, height, pressure=P0, c_p=C_P, grav=GRAV_EARTH,
                   l_v=L_V, epsilon=EPSILON):
    """Saturation moist static energy.

    I.e. MSE if the specific humidity was at its saturation value.

    """
    sat_spec_hum = saturation_specific_humidity(pressure, temp=temp,
                                                epsilon=epsilon)
    return moist_static_energy(temp, height, sat_spec_hum, c_p=c_p,
                               grav=grav, l_v=l_v)


def saturation_entropy(temp, pressure=P0, sat_vap_press=None,
                       c_p=C_P, r_d=R_D, l_v=L_V):
    """Saturation entropy, from Emanuel and Rotunno 2011, JAS.

    Saturation vapor pressure can be provided as `sat_vap_press`, otherwise it
    is computed using the Tetens equation.

    If `pressure` is not provided (units Pa), it is assumed to be 1e5 Pa,
    i.e. 1000 hPa.

    Neglects difference between mixing ratio and specific humidity.

    Note that this expression is not identical to moist entropy computed as
    c_p*log(theta_e_sat), where theta_e_sat is equivalent potential temperature
    computed at saturation (i.e. with relative humidity = 1).  This expression
    is much lower, i.e. around 2500 J/kg/K for Earth-like near-surface
    conditions, compared to 5500-6000 J/kg/K for the cp*log(theta_e_sat)
    version.

    """
    if sat_vap_press is None:
        sat_vap_press = sat_vap_press_tetens_kelvin(temp)
    sat_q = saturation_specific_humidity(pressure, sat_vap_press=sat_vap_press)
    return (c_p * np.log(temp) - r_d * np.log(pressure) +
            l_v * sat_q / temp)


def dsat_entrop_dtemp_approx(temp, pressure=P0, c_p=C_P, r_v=R_V, l_v=L_V):
    sat_vap_press = sat_vap_press_tetens_kelvin(temp)
    sat_spec_hum = sat_vap_press / pressure
    return (c_p + l_v*sat_spec_hum*(l_v/(r_v*temp) - 1)/temp) / temp


def equiv_pot_temp(temp, rel_hum, pressure, tot_wat_mix_ratio=0., p0=P0,
                   c_p=C_P, c_liq=4185.5, l_v=L_V, r_d=R_D, r_v=R_V):
    """Equivalent potential temperature."""
    sat_vap_press = sat_vap_press_tetens_kelvin(temp)
    vapor_pressure = rel_hum * sat_vap_press
    pressure_dry = pressure - vapor_pressure
    vap_mix_ratio = water_vapor_mixing_ratio(vapor_pressure, pressure)
    denom = c_p + c_liq * tot_wat_mix_ratio
    return (temp * (p0 / pressure_dry) ** (r_d / denom) *
            rel_hum ** (-1 * r_v * vap_mix_ratio / denom) *
            np.exp(l_v * vap_mix_ratio / (denom * temp)))


def temp_from_equiv_pot_temp(theta_e, rel_hum=0.7, pressure=P0,
                             tot_wat_mix_ratio=None, p0=P0, c_p=C_P,
                             c_liq=4185.5, l_v=L_V, r_d=R_D, r_v=R_V):
    """Temperature, given the equivalent potential temperature."""
    def func(temp, theta):
        sat_vap_press = sat_vap_press_tetens_kelvin(temp)
        vapor_pressure = rel_hum*sat_vap_press
        vap_mix_ratio = water_vapor_mixing_ratio(vapor_pressure, pressure)
        if tot_wat_mix_ratio is None:
            denom = c_p
        else:
            denom = c_p + c_liq*tot_wat_mix_ratio
        return (theta*(pressure/p0)**(r_d/denom) /
                rel_hum**(r_v*vap_mix_ratio / denom) -
                temp*np.exp(l_v*vap_mix_ratio / (denom*temp)))

    pot_temp_is_scalar = np.isscalar(theta_e)
    pot_temp_is_len0_arr = not pot_temp_is_scalar and not theta_e.shape
    if pot_temp_is_scalar:
        pot_temp_array = [theta_e]
    elif pot_temp_is_len0_arr:
        pot_temp_array = [float(theta_e)]
    else:
        pot_temp_array = theta_e

    solutions = []
    for pta in pot_temp_array:
        # Start with guess range narrowly bounding the the theta_e value, and
        # then progressively widen if the function doesn't change sign within
        # the bound.  Ensures that the zero crossing is as close as possible
        # to the neighborhood of the theta_e value, so that the algorithm will
        # converge and we don't accidentally catch another irrelevant zero
        # crossing by mistake.
        for factor in np.arange(0.01, 0.99, 0.01):
            guess_lower = (1 - factor)*pta
            guess_upper = (1 + factor)*pta
            try:
                sol = brentq(func, guess_lower, guess_upper, args=(pta,))
            except ValueError:
                pass
            else:
                # Temperature is always less than equiv. pot. temp., meaning
                # that the procedure failed if the opposite occurs.  Mask it.
                if sol > pta:
                    solutions.append(np.nan)
                else:
                    solutions.append(sol)
                break
    # If no solution found, just mask.  Otherwise, return same type/shape as
    # original input data.
    if len(solutions) == 0:
        return np.nan
    elif pot_temp_is_scalar or pot_temp_is_len0_arr:
        return solutions[0]
    else:
        return np.ones_like(theta_e)*solutions


def moist_entropy(temp, rel_hum, pressure, tot_wat_mix_ratio=None, p0=P0,
                  c_p=C_P, c_liq=4185.5, l_v=L_V, r_d=R_D, r_v=R_V):
    """Moist entropy."""
    return c_p*np.log(equiv_pot_temp(
        temp,
        rel_hum,
        pressure,
        tot_wat_mix_ratio=tot_wat_mix_ratio,
        p0=p0,
        c_p=c_p,
        c_liq=c_liq,
        l_v=l_v,
        r_d=r_d,
        r_v=r_v,
    ))


def pseudoadiabatic_lapse_rate(temp, pressure, rel_hum=REL_HUM,
                               grav=GRAV_EARTH, c_p=C_P, r_d=R_D, l_v=L_V,
                               r_v=R_V, c_pv=C_PV):
    """Pseudoadiabatic lapse rate."""
    sat_vap_press = sat_vap_press_tetens_kelvin(temp)
    vapor_pressure = rel_hum*sat_vap_press
    vap_mix_ratio = water_vapor_mixing_ratio(vapor_pressure, pressure)
    numer = grav*(1 + vap_mix_ratio)*(1 + l_v*vap_mix_ratio / (r_d*temp))
    epsilon = r_d / r_v
    denom = c_p + c_pv*vap_mix_ratio + (
        l_v**2*vap_mix_ratio * (epsilon + vap_mix_ratio) / (r_d*temp**2)
    )
    return numer / denom


def exner_func(pressure, p0=1000., r_d=R_D, c_p=C_P):
    """Exner function."""
    return (pressure / p0) ** (r_d / c_p)


def pot_temp(temp, pressure, p0=1000., r_d=R_D, c_p=C_P):
    """Potential temperature."""
    return temp / exner_func(pressure, p0=p0, r_d=r_d, c_p=c_p)


def moist_enthalpy(temp, sphum, c_p=C_P, l_v=L_V):
    """Moist enthalpy in units of Kelvin."""
    return temp + l_v * sphum / c_p


if __name__ == '__main__':
    pass<|MERGE_RESOLUTION|>--- conflicted
+++ resolved
@@ -70,11 +70,7 @@
 def moist_static_energy(temp, height, spec_hum, c_p=C_P, grav=GRAV_EARTH,
                         l_v=L_V):
     """Moist static energy."""
-<<<<<<< HEAD
     return c_p * temp + grav * height + l_v * spec_hum
-=======
-    return c_p * temp + grav * height * l_v * spec_hum
->>>>>>> 8ccb6092
 
 
 def saturation_mse(temp, height, pressure=P0, c_p=C_P, grav=GRAV_EARTH,
