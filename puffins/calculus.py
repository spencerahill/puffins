#! /usr/bin/env python
"""Derivatives, integrals, and averages."""
import logging

import numpy as np
import xarray as xr

from .constants import RAD_EARTH
from .names import (
    BOUNDS_STR,
    LAT_BOUNDS_STR,
    LAT_STR,
    LON_BOUNDS_STR,
    LON_STR,
    LEV_STR,
    SFC_AREA_STR,
)
<<<<<<< HEAD
from .nb_utils import coord_arr_1d, cosdeg, sindeg
=======
from .nb_utils import cosdeg, sindeg
>>>>>>> 2120079e


# Derivatives.
def lat_deriv(arr, lat_str=LAT_STR):
    """Meridional derivative approximated by centered differencing."""
    # Latitude is in degrees but in the denominator, so using `np.rad2deg`
    # gives the correct conversion from degrees to radians.
    return np.rad2deg(arr.differentiate(lat_str))


def flux_div(arr_merid_flux, arr_vert_flux, vert_str=LEV_STR,
             lat_str=LAT_STR, radius=RAD_EARTH):
    """Horizontal plus vertical flux divergence of a given field."""
    merid_flux_div = (lat_deriv(arr_merid_flux, lat_str) /
                               (radius*cosdeg(arr_merid_flux[lat_str])))
    vert_flux_div = arr_vert_flux.differentiate(vert_str)
    return merid_flux_div + vert_flux_div


# Vertical integrals and averages.
def integrate(arr, ddim, dim=LEV_STR):
    """Integrate along the given dimension."""
    return (arr * ddim).sum(dim=dim)


<<<<<<< HEAD
def int_dp_g(arr, dp, dim=LEV_STR, grav=GRAV_EARTH):
    """Mass weighted integral."""
    return integrate(arr, dp, dim=dim) / grav


def int_dlogp(arr, p_top=0., p_bot=MEAN_SLP_EARTH, pfull_str=LEV_STR,
              phalf_str=PHALF_STR):
    """Integral of array on pressure levels but weighted by log(pressure)."""
    dlogp = dlogp_from_pfull(arr[pfull_str], p_top=p_top, p_bot=p_bot,
                             phalf_str=phalf_str)
    return integrate(arr, dlogp, dim=pfull_str)


def col_avg(arr, dp, dim=LEV_STR):
    """Pressure-weighted column average."""
    return integrate(arr, dp, dim=dim) / integrate(1.0, dp, dim=dim)


def subtract_col_avg(arr, dp, dim=LEV_STR, grav=GRAV_EARTH):
=======
def subtract_col_avg(arr, dp, dim=LEV_STR):
>>>>>>> 2120079e
    """Impoze zero column integral by subtracting column average at each level.

    Used e.g. for computing the zonally integrated mass flux.  In the time-mean
    and neglecting tendencies in column mass, the column integrated meridional
    mass transport should be zero at each latitude; otherwise there would be a
    build up of mass on one side.

    """
<<<<<<< HEAD
    return arr - col_avg(arr, dp, dim=dim)
=======
    col_avg = integrate(arr, dp, dim=dim) / integrate(1.0, dp, dim=dim)
    return arr - col_avg
>>>>>>> 2120079e


# Meridional integrals and averages.
def merid_integral_point_data(arr, min_lat=-90, max_lat=90, unif_thresh=0.01,
                              do_cumsum=False, lat_str=LAT_STR):
    """Area-weighted meridional integral for data defined at single lats.

    As opposed to e.g. gridded climate model output, wherein the quantity at
    the given latitude corresponds to the value of a cell of finite area.  In
    that case, a discrete form of the summing operation should be used and is
    implemented in the function ``merid_integral_grid_data``.

    """
    lat = arr[lat_str]
    masked = arr.where((lat > min_lat) & (lat < max_lat), drop=True)
    dlat = lat.diff(lat_str)
    if (dlat.max() - dlat.min()) / dlat.mean() > unif_thresh:
        raise ValueError("Uniform latitude spacing required; given values "
                         "are not sufficiently uniform.")
    integrand = masked * cosdeg(lat) * np.deg2rad(dlat)
    if do_cumsum:
        return integrand.cumsum(lat_str)
    return integrand.sum(lat_str)


def merid_avg_point_data(arr, min_lat=-90, max_lat=90, unif_thresh=0.01,
                         lat_str=LAT_STR):
    """Area-weighted meridional average for data defined at single lats.

    As opposed to e.g. gridded climate model output, wherein the quantity at
    the given latitude corresponds to the value of a cell of finite area.  In
    that case, a discrete form of the summing operation should be used and is
    implemented in the function ``merid_average_grid_data``.

    """
    return (merid_integral_point_data(arr, min_lat=min_lat, max_lat=max_lat,
                                      unif_thresh=unif_thresh, do_cumsum=False,
                                      lat_str=lat_str) /
            merid_integral_point_data(xr.ones_like(arr),
                                      min_lat=min_lat, max_lat=max_lat,
                                      unif_thresh=unif_thresh,
                                      do_cumsum=False, lat_str=lat_str))


def merid_integral_grid_data(arr, min_lat=-90, max_lat=90, lat_str=LAT_STR,
                             dlat_var_tol=0.01, radius=RAD_EARTH):
    """Area-weighted meridional integral for data on finite grid cells.

    As opposed to data defined at individual latitudes, wherein the quantity at
    the given latitude corresponds to exactly that latitude only, not to a cell
    of finite area surrounding that latitude.  In that case, the function
    ``merid_integral_point_data`` should be used.

    """
    lat = arr[lat_str]
    arr_masked = arr.where((lat > min_lat) & (lat < max_lat), drop=True)

    dlat = lat.diff(lat_str)
    dlat_mean = dlat.mean(lat_str)
    dlat_frac_var = (dlat - dlat_mean) / dlat_mean
    if np.any(np.abs(dlat_frac_var) > dlat_var_tol):
        max_frac_var = float(np.max(np.abs(dlat_frac_var)))
        raise ValueError(
            f"Uniform latitude spacing required to within {dlat_var_tol}.  "
            f"Actual max fractional deviation from uniform: {max_frac_var}"
        )

    # Given uniform latitude spacing, find bounding latitudes.
    assert lat[0] < lat[1]
    lat_above = lat + 0.5*dlat_mean
    if lat_above[-1] > 90:
        lat_above[-1] = 90.
    lat_below = lat - 0.5*dlat_mean
    if lat_below[0] < -90:
        lat_below[0] = -90.

    sinlat_diff = sindeg(lat_above.values) - sindeg(lat_below.values)
    area = xr.ones_like(lat) * 2. * np.pi * radius ** 2 * sinlat_diff
    area_masked = area.where((lat > min_lat) & (lat < max_lat),
                             drop=True)
    return (arr_masked * area_masked).sum(lat_str)


def merid_avg_grid_data(arr, min_lat=-90, max_lat=90, lat_str=LAT_STR):
    """Area-weighted meridional average for data on finite grid cells.

    As opposed to data defined at individual latitudes, wherein the quantity at
    the given latitude corresponds to exactly that latitude only, not to a cell
    of finite area surrounding that latitude.  In that case, the function
    ``merid_avg_point_data`` should be used.

    """
    return (merid_integral_grid_data(arr, min_lat, max_lat, lat_str) /
            merid_integral_grid_data(xr.ones_like(arr), min_lat,
                                     max_lat, lat_str))


def merid_avg_sinlat_data(arr, min_lat=-90, max_lat=90, sinlat=None,
                          lat_str=LAT_STR, dsinlat_var_tol=0.001):
    """Area-weighted meridional average for data evenly spaced in sin(lat).

    Data spaced uniformly by sin(lat) is already area-weighted, so just
    average, but first check that the spacing really is uniform (enough).

    """
    lat = arr[lat_str]
    arr_masked = arr.where((lat > min_lat) & (lat < max_lat), drop=True)

    if sinlat is not None:
        dsinlat = sinlat.diff(lat_str)
    else:
        dsinlat = sindeg(lat).diff(lat_str)

    dsinlat_mean = dsinlat.mean(lat_str)
    dsinlat_frac_var = (dsinlat - dsinlat_mean) / dsinlat_mean
    if np.any(np.abs(dsinlat_frac_var) > dsinlat_var_tol):
        max_frac_var = float(np.max(np.abs(dsinlat_frac_var)))
        raise ValueError(
            f"Uniform sin(lat) spacing required to within {dsinlat_var_tol}.  "
            f"Actual max fractional deviation from uniform: {max_frac_var}"
        )
    return arr_masked.mean(lat_str)


# Surface area of lat-lon data.
# TODO: add check that spacing is (nearly) uniform.
def infer_bounds(arr, dim, dim_bounds=None, bounds_str=BOUNDS_STR):
    """Requires that array be evenly spaced (up to an error threshold)."""
    arr_vals = arr.values
    midpoint_vals = 0.5*(arr_vals[:-1] + arr_vals[1:])

    bound_left = arr_vals[0] - (midpoint_vals[0] - arr_vals[0])
    bound_right = arr_vals[-1] + (arr_vals[-1] - midpoint_vals[-1])

    bounds_left_vals = np.concatenate(([bound_left], midpoint_vals))
    bounds_right_vals = np.concatenate((midpoint_vals, [bound_right]))

    bounds_vals = np.array([bounds_left_vals, bounds_right_vals]).transpose()

    if dim_bounds is None:
        bounds_arr_name = dim + '_bounds'
    else:
        bounds_arr_name = dim_bounds
    return xr.DataArray(bounds_vals, dims=[dim, bounds_str],
                        coords={dim: arr}, name=bounds_arr_name)


def add_lat_lon_bounds(arr, lat_str=LAT_STR, lon_str=LON_STR,
                       lat_bounds_str=LAT_BOUNDS_STR,
                       lon_bounds_str=LON_BOUNDS_STR):
    """Add bounding arrays to lat and lon arrays."""
    if isinstance(arr, xr.DataArray):
        ds = arr.to_dataset()
    else:
        ds = arr
    lon_bounds = infer_bounds(ds[lon_str], lon_str, lon_bounds_str)
    lat_bounds = infer_bounds(ds[lat_str], lat_str, lat_bounds_str)
    ds.coords[lon_bounds_str] = lon_bounds
    ds.coords[lat_bounds_str] = lat_bounds
    return ds


def to_radians(arr, is_delta=False):
    """Force data with units either degrees or radians to be radians."""
    # Infer the units from embedded metadata, if it's there.
    try:
        units = arr.units
    except AttributeError:
        pass
    else:
        if units.lower().startswith('degrees'):
            warn_msg = f"Conversion applied: degrees->radians to array: {arr}"
            logging.debug(warn_msg)
            return np.deg2rad(arr)
    # Otherwise, assume degrees if the values are sufficiently large.
    threshold = 0.1*np.pi if is_delta else 4*np.pi
    if np.max(np.abs(arr)) > threshold:
        warn_msg = f"Conversion applied: degrees->radians to array: {arr}"
        logging.debug(warn_msg)
        return np.deg2rad(arr)
    return arr


def _bounds_from_array(arr, dim, bounds_dim=BOUNDS_STR):
    """Get the bounds of an array given its center values.

    E.g. if lat-lon grid center lat/lon values are known, but not the
    bounds of each grid box.  The algorithm assumes that the bounds
    are simply halfway between each pair of center values.

    """
    # TODO: don't assume needed dimension is in axis=0
    spacing = arr.diff(dim).values
    lower = xr.DataArray(np.empty_like(arr), dims=arr.dims, coords=arr.coords)
    lower.values[:-1] = arr.values[:-1] - 0.5*spacing
    lower.values[-1] = arr.values[-1] - 0.5*spacing[-1]
    upper = xr.DataArray(np.empty_like(arr), dims=arr.dims, coords=arr.coords)
    upper.values[:-1] = arr.values[:-1] + 0.5*spacing
    upper.values[-1] = arr.values[-1] + 0.5*spacing[-1]
    bounds = xr.concat([lower, upper], dim=bounds_dim)
    return bounds.T


def _diff_bounds(bounds, coord):
    """Get grid spacing by subtracting upper and lower bounds."""
    try:
        return bounds[:, 1] - bounds[:, 0]
    except IndexError:
        diff = np.diff(bounds, axis=0)
        return xr.DataArray(diff, dims=coord.dims, coords=coord.coords)


def _grid_sfc_area(lon, lat, lon_bounds=None, lat_bounds=None, lon_str=LON_STR,
                   lat_str=LAT_STR, lon_bounds_str=LON_BOUNDS_STR,
                   lat_bounds_str=LAT_BOUNDS_STR, sfc_area_str=SFC_AREA_STR,
                   radius=RAD_EARTH):
    # Compute the bounds if not given.
    if lon_bounds is None:
        lon_bounds = _bounds_from_array(lon, lon_str, lon_bounds_str)
    if lat_bounds is None:
        lat_bounds = _bounds_from_array(lat, lat_str, lat_bounds_str)
    # Compute the surface area.
    dlon = _diff_bounds(to_radians(lon_bounds, is_delta=True), lon)
    sinlat_bounds = np.sin(to_radians(lat_bounds, is_delta=True))
    dsinlat = np.abs(_diff_bounds(sinlat_bounds, lat))
    sfc_area = dlon*dsinlat*(radius**2)
    # Rename the coordinates such that they match the actual lat / lon.
    try:
        sfc_area = sfc_area.rename({lat_bounds_str: lat_str,
                                    lon_bounds_str: lon_str})
    except ValueError:
        pass
    # Clean up: correct names and dimension order.
    sfc_area = sfc_area.rename(sfc_area_str)
    sfc_area[lat_str] = lat
    sfc_area[lon_str] = lon
    return sfc_area.transpose()


def sfc_area_latlon_box(ds, lat_str=LAT_STR, lon_str=LON_STR,
                        lat_bounds_str=LAT_BOUNDS_STR,
                        lon_bounds_str=LON_BOUNDS_STR,
                        sfc_area_str=SFC_AREA_STR, radius=RAD_EARTH):
    """Calculate surface area of each grid cell in a lon-lat grid."""
    lon = ds[lon_str]
    lat = ds[lat_str]
    lon_bounds = ds[lon_bounds_str]
    lat_bounds = ds[lat_bounds_str]
    return _grid_sfc_area(
        lon,
        lat,
        lon_bounds=lon_bounds,
        lat_bounds=lat_bounds,
        lon_str=lon_str,
        lat_str=lat_str,
        lon_bounds_str=lon_bounds_str,
        lat_bounds_str=lat_bounds_str,
        sfc_area_str=sfc_area_str,
        radius=radius,
    )


<<<<<<< HEAD
def lat_circumf(lat, radius=RAD_EARTH):
    """Circumference of a latitude circle."""
    return 2 * np.pi * radius * cosdeg(lat)


def lat_circumf_weight(arr, lat=None, lat_str=LAT_STR, radius=RAD_EARTH):
    """Multiply an array by the latitude circumference.

    For e.g. poleward tracer fluxes.

    """
    if lat is None:
        lat = arr[lat_str]
    return arr * lat_circumf(lat, radius=radius)


# Pressure spacing and averages.
def phalf_from_pfull(pfull, p_top=0., p_bot=MEAN_SLP_EARTH,
                     phalf_str=PHALF_STR):
    """Pressure at half levels given pressures at level centers."""
    if pfull[0] < pfull[1]:
        p_first = p_top
        p_last = p_bot
    else:
        p_first = p_bot
        p_last = p_top
    phalf_inner_vals = 0.5*(pfull.values[1:] + pfull.values[:-1])
    phalf_vals = np.concatenate([[p_first], phalf_inner_vals, [p_last]])
    return coord_arr_1d(values=phalf_vals, dim=phalf_str)


def dp_from_pfull(pfull, p_top=0., p_bot=MEAN_SLP_EARTH):
    """Pressure thickness of levels given pressures at level centers."""
    phalf = phalf_from_pfull(pfull, p_top=p_top, p_bot=p_bot)
    return np.abs(xr.ones_like(pfull) * np.diff(phalf.values))


def dp_from_phalf(phalf, pfull_ref, phalf_str=PHALF_STR, pfull_str=PFULL_STR):
    """Pressure thickness of vertical levels given interface pressures."""
    dp_vals = np.abs(phalf.isel(**{phalf_str: slice(None, -1)}).values -
                     phalf.isel(**{phalf_str: slice(1, None)}).values)
    dims_out = []
    for dim in phalf.dims:
        if dim == "phalf":
            dims_out.append(pfull_str)
        else:
            dims_out.append(dim)

    vals_template = ([xr.ones_like(phalf[dim]) for dim in phalf.dims
                      if dim != phalf_str] + [pfull_ref])
    arr_template = xr.ones_like(np.product(vals_template)).transpose(*dims_out)
    return (arr_template * dp_vals).rename("dp").astype("float")


def dlogp_from_phalf(phalf, pressure):
    """Pressure thickness of vertical levels given interface pressures."""
    # Avoid divide-by-zero error by overwriting if top pressure is zero.
    phalf_vals = phalf.copy().values
    if phalf_vals[0] == 0:
        phalf_vals[0] = 0.5 * phalf_vals[1]
    elif phalf_vals[-1] == 0:
        phalf_vals[-1] = 0.5 * phalf_vals[-2]
    dlogp_vals = np.log(phalf_vals[1:] / phalf_vals[:-1])
    return xr.ones_like(pressure) * dlogp_vals


def dlogp_from_pfull(pfull, p_top=0., p_bot=MEAN_SLP_EARTH,
                     phalf_str=PHALF_STR):
    """Thickness in log(p) of vertical levels given level-center pressures."""
    phalf = phalf_from_pfull(pfull, p_top=p_top, p_bot=p_bot,
                             phalf_str=phalf_str)
    return dlogp_from_phalf(phalf, pfull)


def phalf_from_psfc(bk, pk, p_sfc):
    """Compute pressure of half levels of hybrid sigma-pressure coordinates."""
    return p_sfc * bk + pk


def pfull_from_phalf_avg(phalf, pfull_ref, phalf_str=PHALF_STR,
                         pfull_str=PFULL_STR):
    """Compute pressure of half levels of hybrid sigma-pressure coordinates."""
    dp = dp_from_phalf(phalf, pfull_ref, phalf_str=phalf_str,
                       pfull_str=pfull_str)
    return (phalf.isel(**{phalf_str: slice(None, -1)}).values +
            0.5 * dp).rename(pfull_str)


def pfull_vals_simm_burr(phalf, phalf_ref, pfull_ref, phalf_str=PHALF_STR):
    """Compute pressure at full levels using Simmons-Burridge spacing.

    See Simmons and Burridge, 1981, "An Energy and Angular-Momentum Conserving
    Vertical Finite-Difference Scheme and Hybrid Vertical Coordinates."
    Monthly Weather Review, 109(4), 758-766.

    """
    dp_vals = phalf.diff(phalf_str).values
    # Above means vertically above (i.e. lower pressure).
    phalf_above = phalf.isel(phalf=slice(None, -1))
    phalf_below = phalf.isel(phalf=slice(1, None))

    dlog_phalf_vals = np.log(phalf_below.values / phalf_above.values)
    phalf_over_dp_vals = phalf_above.values / dp_vals

    alpha_vals = 1. - phalf_over_dp_vals*dlog_phalf_vals

    ln_pfull_vals = np.log(phalf_below.values) - alpha_vals
    pfull_vals = np.exp(ln_pfull_vals)
    top_lev_factor = float(pfull_ref[0] / phalf_ref[1])
    pfull_vals[0] = phalf.isel(phalf=1) * top_lev_factor
    return pfull_vals


def pfull_simm_burr(phalf, phalf_ref, pfull_ref, phalf_str=PHALF_STR,
                    pfull_str=PFULL_STR):
    """Compute pressure at full levels using Simmons-Burridge spacing.

    See Simmons and Burridge, 1981, "An Energy and Angular-Momentum Conserving
    Vertical Finite-Difference Scheme and Hybrid Vertical Coordinates."
    Monthly Weather Review, 109(4), 758-766.

    """
    # Above means vertically above (i.e. lower pressure).
    if phalf_ref[0] < phalf_ref[1]:
        p_is_increasing = True
        phalf_above = phalf.isel(phalf=slice(None, -1))
        phalf_below = phalf.isel(phalf=slice(1, None))
        ind_phalf_next_to_top = 1
    else:
        p_is_increasing = False
        phalf_above = phalf.isel(phalf=slice(1, None))
        phalf_below = phalf.isel(phalf=slice(None, -1))
        ind_phalf_next_to_top = -2

    dlog_phalf_vals = np.log(phalf_below.values / phalf_above.values)

    dp = dp_from_phalf(phalf, pfull_ref, phalf_str=phalf_str,
                       pfull_str=pfull_str)
    phalf_over_dp_vals = phalf_above.values / dp.values
    alpha_vals = 1. - phalf_over_dp_vals * dlog_phalf_vals

    ln_pfull_vals = np.log(phalf_below.values) - alpha_vals
    pfull_vals = np.exp(ln_pfull_vals)
    pfull = xr.ones_like(dp) * pfull_vals

    # Top level has its own procedure.
    if p_is_increasing:
        ind_top = 0
        ind_next = 1
        pfull_not_top = pfull.isel(**{pfull_str: slice(1, None)})
    else:
        ind_top = -1
        ind_next = -2
        pfull_not_top = pfull.isel(**{pfull_str: slice(None, -1)})

    top_lev_factor = float(pfull_ref[ind_top] /
                           phalf_ref[ind_phalf_next_to_top])
    pfull_top = top_lev_factor * phalf.isel(
        **{phalf_str: ind_phalf_next_to_top})
    pfull_top.coords["pfull"] = pfull_ref.isel(**{pfull_str: ind_top})

    if p_is_increasing:
        return xr.concat([pfull_top, pfull_not_top], pfull_str)
    return xr.concat([pfull_not_top, pfull_top], pfull_str)


def _flip_dim(arr, dim):
    return arr.isel(**{dim: slice(None, None, -1)})


def avg_p_weighted(arr, phalf, pressure, p_str=LEV_STR):
    """Pressure-weighted vertical average."""
    dp = np.abs(dp_from_phalf(phalf, pressure))
    if phalf[0] > phalf[1]:
        arr_out = _flip_dim(arr, p_str)
        dp_out = _flip_dim(dp, p_str)
    else:
        arr_out = arr
        dp_out = dp
    return (arr_out*dp_out).cumsum(p_str) / dp_out.cumsum(p_str)


def avg_logp_weighted(arr, phalf, pressure, p_str=LEV_STR):
    """Log-pressure-weighted vertical average."""
    dlogp = dlogp_from_phalf(phalf, pressure)
    return (arr * dlogp).cumsum(p_str) / dlogp.cumsum(p_str)


def col_extrema(arr, p_str=LEV_STR):
    """Locations and values of local extrema within each column."""
    darr_dp = arr.differentiate(p_str)
    sign_change = np.sign(darr_dp).diff(p_str)
    return arr.where(sign_change)


=======
>>>>>>> 2120079e
if __name__ == "__main__":
    pass<|MERGE_RESOLUTION|>--- conflicted
+++ resolved
@@ -15,11 +15,7 @@
     LEV_STR,
     SFC_AREA_STR,
 )
-<<<<<<< HEAD
 from .nb_utils import coord_arr_1d, cosdeg, sindeg
-=======
-from .nb_utils import cosdeg, sindeg
->>>>>>> 2120079e
 
 
 # Derivatives.
@@ -45,7 +41,6 @@
     return (arr * ddim).sum(dim=dim)
 
 
-<<<<<<< HEAD
 def int_dp_g(arr, dp, dim=LEV_STR, grav=GRAV_EARTH):
     """Mass weighted integral."""
     return integrate(arr, dp, dim=dim) / grav
@@ -64,10 +59,7 @@
     return integrate(arr, dp, dim=dim) / integrate(1.0, dp, dim=dim)
 
 
-def subtract_col_avg(arr, dp, dim=LEV_STR, grav=GRAV_EARTH):
-=======
 def subtract_col_avg(arr, dp, dim=LEV_STR):
->>>>>>> 2120079e
     """Impoze zero column integral by subtracting column average at each level.
 
     Used e.g. for computing the zonally integrated mass flux.  In the time-mean
@@ -76,12 +68,7 @@
     build up of mass on one side.
 
     """
-<<<<<<< HEAD
     return arr - col_avg(arr, dp, dim=dim)
-=======
-    col_avg = integrate(arr, dp, dim=dim) / integrate(1.0, dp, dim=dim)
-    return arr - col_avg
->>>>>>> 2120079e
 
 
 # Meridional integrals and averages.
@@ -344,7 +331,6 @@
     )
 
 
-<<<<<<< HEAD
 def lat_circumf(lat, radius=RAD_EARTH):
     """Circumference of a latitude circle."""
     return 2 * np.pi * radius * cosdeg(lat)
@@ -361,186 +347,5 @@
     return arr * lat_circumf(lat, radius=radius)
 
 
-# Pressure spacing and averages.
-def phalf_from_pfull(pfull, p_top=0., p_bot=MEAN_SLP_EARTH,
-                     phalf_str=PHALF_STR):
-    """Pressure at half levels given pressures at level centers."""
-    if pfull[0] < pfull[1]:
-        p_first = p_top
-        p_last = p_bot
-    else:
-        p_first = p_bot
-        p_last = p_top
-    phalf_inner_vals = 0.5*(pfull.values[1:] + pfull.values[:-1])
-    phalf_vals = np.concatenate([[p_first], phalf_inner_vals, [p_last]])
-    return coord_arr_1d(values=phalf_vals, dim=phalf_str)
-
-
-def dp_from_pfull(pfull, p_top=0., p_bot=MEAN_SLP_EARTH):
-    """Pressure thickness of levels given pressures at level centers."""
-    phalf = phalf_from_pfull(pfull, p_top=p_top, p_bot=p_bot)
-    return np.abs(xr.ones_like(pfull) * np.diff(phalf.values))
-
-
-def dp_from_phalf(phalf, pfull_ref, phalf_str=PHALF_STR, pfull_str=PFULL_STR):
-    """Pressure thickness of vertical levels given interface pressures."""
-    dp_vals = np.abs(phalf.isel(**{phalf_str: slice(None, -1)}).values -
-                     phalf.isel(**{phalf_str: slice(1, None)}).values)
-    dims_out = []
-    for dim in phalf.dims:
-        if dim == "phalf":
-            dims_out.append(pfull_str)
-        else:
-            dims_out.append(dim)
-
-    vals_template = ([xr.ones_like(phalf[dim]) for dim in phalf.dims
-                      if dim != phalf_str] + [pfull_ref])
-    arr_template = xr.ones_like(np.product(vals_template)).transpose(*dims_out)
-    return (arr_template * dp_vals).rename("dp").astype("float")
-
-
-def dlogp_from_phalf(phalf, pressure):
-    """Pressure thickness of vertical levels given interface pressures."""
-    # Avoid divide-by-zero error by overwriting if top pressure is zero.
-    phalf_vals = phalf.copy().values
-    if phalf_vals[0] == 0:
-        phalf_vals[0] = 0.5 * phalf_vals[1]
-    elif phalf_vals[-1] == 0:
-        phalf_vals[-1] = 0.5 * phalf_vals[-2]
-    dlogp_vals = np.log(phalf_vals[1:] / phalf_vals[:-1])
-    return xr.ones_like(pressure) * dlogp_vals
-
-
-def dlogp_from_pfull(pfull, p_top=0., p_bot=MEAN_SLP_EARTH,
-                     phalf_str=PHALF_STR):
-    """Thickness in log(p) of vertical levels given level-center pressures."""
-    phalf = phalf_from_pfull(pfull, p_top=p_top, p_bot=p_bot,
-                             phalf_str=phalf_str)
-    return dlogp_from_phalf(phalf, pfull)
-
-
-def phalf_from_psfc(bk, pk, p_sfc):
-    """Compute pressure of half levels of hybrid sigma-pressure coordinates."""
-    return p_sfc * bk + pk
-
-
-def pfull_from_phalf_avg(phalf, pfull_ref, phalf_str=PHALF_STR,
-                         pfull_str=PFULL_STR):
-    """Compute pressure of half levels of hybrid sigma-pressure coordinates."""
-    dp = dp_from_phalf(phalf, pfull_ref, phalf_str=phalf_str,
-                       pfull_str=pfull_str)
-    return (phalf.isel(**{phalf_str: slice(None, -1)}).values +
-            0.5 * dp).rename(pfull_str)
-
-
-def pfull_vals_simm_burr(phalf, phalf_ref, pfull_ref, phalf_str=PHALF_STR):
-    """Compute pressure at full levels using Simmons-Burridge spacing.
-
-    See Simmons and Burridge, 1981, "An Energy and Angular-Momentum Conserving
-    Vertical Finite-Difference Scheme and Hybrid Vertical Coordinates."
-    Monthly Weather Review, 109(4), 758-766.
-
-    """
-    dp_vals = phalf.diff(phalf_str).values
-    # Above means vertically above (i.e. lower pressure).
-    phalf_above = phalf.isel(phalf=slice(None, -1))
-    phalf_below = phalf.isel(phalf=slice(1, None))
-
-    dlog_phalf_vals = np.log(phalf_below.values / phalf_above.values)
-    phalf_over_dp_vals = phalf_above.values / dp_vals
-
-    alpha_vals = 1. - phalf_over_dp_vals*dlog_phalf_vals
-
-    ln_pfull_vals = np.log(phalf_below.values) - alpha_vals
-    pfull_vals = np.exp(ln_pfull_vals)
-    top_lev_factor = float(pfull_ref[0] / phalf_ref[1])
-    pfull_vals[0] = phalf.isel(phalf=1) * top_lev_factor
-    return pfull_vals
-
-
-def pfull_simm_burr(phalf, phalf_ref, pfull_ref, phalf_str=PHALF_STR,
-                    pfull_str=PFULL_STR):
-    """Compute pressure at full levels using Simmons-Burridge spacing.
-
-    See Simmons and Burridge, 1981, "An Energy and Angular-Momentum Conserving
-    Vertical Finite-Difference Scheme and Hybrid Vertical Coordinates."
-    Monthly Weather Review, 109(4), 758-766.
-
-    """
-    # Above means vertically above (i.e. lower pressure).
-    if phalf_ref[0] < phalf_ref[1]:
-        p_is_increasing = True
-        phalf_above = phalf.isel(phalf=slice(None, -1))
-        phalf_below = phalf.isel(phalf=slice(1, None))
-        ind_phalf_next_to_top = 1
-    else:
-        p_is_increasing = False
-        phalf_above = phalf.isel(phalf=slice(1, None))
-        phalf_below = phalf.isel(phalf=slice(None, -1))
-        ind_phalf_next_to_top = -2
-
-    dlog_phalf_vals = np.log(phalf_below.values / phalf_above.values)
-
-    dp = dp_from_phalf(phalf, pfull_ref, phalf_str=phalf_str,
-                       pfull_str=pfull_str)
-    phalf_over_dp_vals = phalf_above.values / dp.values
-    alpha_vals = 1. - phalf_over_dp_vals * dlog_phalf_vals
-
-    ln_pfull_vals = np.log(phalf_below.values) - alpha_vals
-    pfull_vals = np.exp(ln_pfull_vals)
-    pfull = xr.ones_like(dp) * pfull_vals
-
-    # Top level has its own procedure.
-    if p_is_increasing:
-        ind_top = 0
-        ind_next = 1
-        pfull_not_top = pfull.isel(**{pfull_str: slice(1, None)})
-    else:
-        ind_top = -1
-        ind_next = -2
-        pfull_not_top = pfull.isel(**{pfull_str: slice(None, -1)})
-
-    top_lev_factor = float(pfull_ref[ind_top] /
-                           phalf_ref[ind_phalf_next_to_top])
-    pfull_top = top_lev_factor * phalf.isel(
-        **{phalf_str: ind_phalf_next_to_top})
-    pfull_top.coords["pfull"] = pfull_ref.isel(**{pfull_str: ind_top})
-
-    if p_is_increasing:
-        return xr.concat([pfull_top, pfull_not_top], pfull_str)
-    return xr.concat([pfull_not_top, pfull_top], pfull_str)
-
-
-def _flip_dim(arr, dim):
-    return arr.isel(**{dim: slice(None, None, -1)})
-
-
-def avg_p_weighted(arr, phalf, pressure, p_str=LEV_STR):
-    """Pressure-weighted vertical average."""
-    dp = np.abs(dp_from_phalf(phalf, pressure))
-    if phalf[0] > phalf[1]:
-        arr_out = _flip_dim(arr, p_str)
-        dp_out = _flip_dim(dp, p_str)
-    else:
-        arr_out = arr
-        dp_out = dp
-    return (arr_out*dp_out).cumsum(p_str) / dp_out.cumsum(p_str)
-
-
-def avg_logp_weighted(arr, phalf, pressure, p_str=LEV_STR):
-    """Log-pressure-weighted vertical average."""
-    dlogp = dlogp_from_phalf(phalf, pressure)
-    return (arr * dlogp).cumsum(p_str) / dlogp.cumsum(p_str)
-
-
-def col_extrema(arr, p_str=LEV_STR):
-    """Locations and values of local extrema within each column."""
-    darr_dp = arr.differentiate(p_str)
-    sign_change = np.sign(darr_dp).diff(p_str)
-    return arr.where(sign_change)
-
-
-=======
->>>>>>> 2120079e
 if __name__ == "__main__":
     pass