--- conflicted
+++ resolved
@@ -466,16 +466,8 @@
 
 def risk_ratio(arr1, arr2, cdf_points=None, side="left"):
     """Ratio of exceedance likelihood between two distributions."""
-<<<<<<< HEAD
     if cdf_points is None:
         cdf_points = np.union1d(arr1, arr2)
     cdf1 = cdf_empirical(arr1, cdf_points=cdf_points, side=side)
     cdf2 = cdf_empirical(arr2, cdf_points=cdf_points, side=side)
-    return ((1. - cdf1) / (1. - cdf2)).rename("risk_ratio")
-=======
-    if quantiles is None:
-        quantiles = np.union1d(arr1, arr2)
-    cdf1 = cdf_empirical(arr1, quantiles=quantiles, side=side)
-    cdf2 = cdf_empirical(arr2, quantiles=quantiles, side=side)
-    return ((1.0 - cdf1) / (1.0 - cdf2)).rename("risk_ratio")
->>>>>>> fd004dbb
+    return ((1. - cdf1) / (1. - cdf2)).rename("risk_ratio")