"""Functionality relating to statistics, timeseries, etc."""
from eofs.xarray import Eof
import numpy as np
import sklearn.metrics
import scipy.stats
import xarray as xr

from .names import LAT_STR, LON_STR, YEAR_STR
from .nb_utils import cosdeg


# Trends: computing trends, detrending, etc.
def trend(arr, dim="year", order=1, return_coeffs=False):
    """Compute linear or higher-order polynomial fit."""
    coeffs = arr.polyfit(dim, order)["polyfit_coefficients"]
    if return_coeffs:
        return coeffs
    return xr.polyval(arr[dim], coeffs)


def detrend(arr, dim="year", order=1):
    """Subtract off the linear or higher order polynomial fit."""
    return arr - trend(arr, dim, order)


# Common timeseries transforms: anomalies, standardized anomalies, etc.
def anomaly(arr, dim="time"):
    """Deviation at each point from the mean along a dimension."""
    return arr - arr.mean(dim)


def standardize(arr, dim="time"):
    """Anomaly normalized by the standard deviation along a dimension."""
    return anomaly(arr, dim) / arr.std(dim)


def dt_std_anom(arr, dim="year", order=1):
    """Detrended standardized anomaly timeseries."""
    return detrend(standardize(arr, dim), dim=dim, order=order)


# Filtering (time or otherwise)
def run_mean(arr, n=10, dim="time", center=True, **kwargs):
    """Simple running average along a dimension."""
    return arr.rolling(**{dim: n}, center=center, **kwargs).mean().dropna(dim)


def run_mean_anom(arr, n=10, dim="time", center=True, **kwargs):
    """Anomaly at each point from a running average along a dimension."""
    return arr - run_mean(arr, n, dim, center=center, **kwargs)


# Correlations and linear regression.
def sel_shared_vals(arr1, arr2, dim):
    """Restrict two arrays to their shared values along a dimension.

    Helpful for computing things like correlations which require the
    two arrays to be equal length.

    """
    min_shared_val = max(arr1[dim].min(), arr2[dim].min())
    max_shared_val = min(arr1[dim].max(), arr2[dim].max())
    shared_vals = (arr1[dim] >= min_shared_val) & (arr1[dim] <= max_shared_val)
    arr1_trunc = arr1.where(shared_vals, drop=True)
    arr2_trunc = arr2.where(shared_vals, drop=True)
    return arr1_trunc, arr2_trunc


def corr_where_overlap(arr1, arr2, dim):
    """Compute corr. coeff. for overlapping portion of the two arrays."""
    return float(xr.corr(arr1, arr2, dim))


def pointwise_corr_latlon_sweep(arr, arr_sweep, dim_lat=LAT_STR,
                                dim_lon=LON_STR, dim_time=YEAR_STR):
    """Correlation of 1D-arr w/ a (time, lat, lon)-arr at each (lat, lon)."""
    corrs = []
    for lat in arr_sweep[dim_lat]:
        corrs.append([scipy.stats.pearsonr(
            arr_sweep.fillna(0.).sel(lat=lat).sel(lon=lon),
            arr)[0] for lon in arr_sweep[dim_lon]
        ])
    arr_sweep_0 = arr_sweep.isel(**{dim_time: 0}, drop=True)
    return (xr.ones_like(arr_sweep_0) *
            np.array(corrs).reshape(arr_sweep_0.shape))


def lin_regress(arr1, arr2, dim, sel_shared=True):
    """Use xr.apply_ufunc to broadcast scipy.stats.linregress.

    For example, over latitude and longitude.

    Adapated from
    https://github.com/pydata/xarray/issues/1815#issuecomment-614216243.

    """
    def _linregress(x, y):
        """Wrapper around scipy.stats.linregress to use in apply_ufunc."""
        slope, intercept, r_val, p_val, std_err = scipy.stats.linregress(x, y)
        return np.array([slope, intercept, r_val, p_val, std_err])

    if sel_shared:
        arr1_trunc, arr2_trunc = sel_shared_vals(arr1, arr2, dim)
    else:
        arr1_trunc, arr2_trunc = arr1, arr2

    # TODO: create parameter coord with the names of each parameter.
    arr = xr.apply_ufunc(
        _linregress,
        arr1_trunc,
        arr2_trunc,
        input_core_dims=[[dim], [dim]],
        output_core_dims=[["parameter"]],
        vectorize=True,
        dask="parallelized",
        output_dtypes=['float64'],
<<<<<<< HEAD
        dask_gufunc_kwargs=dict(output_sizes={"parameter": 5}),
=======
        dask_gufunc_kwargs={"output_sizes": {"parameter": 5}},
>>>>>>> 18e7ea97
    )
    arr.coords["parameter"] = xr.DataArray(
        ["slope", "intercept", "r_value", "p_value", "std_err"],
        dims=["parameter"],
    )
    return arr


def rmse(arr1, arr2, dim):
    """Root mean square error using xr.apply_ufunc to broadcast.

    Adapated from
    https://github.com/pydata/xarray/issues/1815#issuecomment-614216243.

    """
    def _rmse(x, y):
        """Wrapper around scipy.stats.linregress to use in apply_ufunc."""
        return sklearn.metrics.mean_squared_error(x, y, squared=False)

    return xr.apply_ufunc(_rmse, arr1, arr2, input_core_dims=[[dim], [dim]],
                          vectorize=True, dask="parallelized")


# Empirical orthogonal functions (EOFs)
def eof_solver(arr, lat_str=LAT_STR, time_str=YEAR_STR):
    """Generate an EOF solver for gridded lat-lon data."""
    weights = np.sqrt(cosdeg(arr[lat_str])).values[..., np.newaxis]
    # The eofs package requires that the time dimension be named "time".
    return Eof(arr.rename({time_str: "time"}), weights=weights)<|MERGE_RESOLUTION|>--- conflicted
+++ resolved
@@ -114,11 +114,7 @@
         vectorize=True,
         dask="parallelized",
         output_dtypes=['float64'],
-<<<<<<< HEAD
         dask_gufunc_kwargs=dict(output_sizes={"parameter": 5}),
-=======
-        dask_gufunc_kwargs={"output_sizes": {"parameter": 5}},
->>>>>>> 18e7ea97
     )
     arr.coords["parameter"] = xr.DataArray(
         ["slope", "intercept", "r_value", "p_value", "std_err"],
